#ifndef ND_SOLVER_HPP
#define ND_SOLVER_HPP 

#define ANYSOTROPIC true

#include <deal.II/base/conditional_ostream.h>
#include <deal.II/base/quadrature_lib.h>

#include <deal.II/base/tensor_function.h>

#include <deal.II/distributed/fully_distributed_tria.h>

#include <deal.II/dofs/dof_handler.h>
#include <deal.II/dofs/dof_tools.h>

#include <deal.II/fe/fe_simplex_p.h>
#include <deal.II/fe/fe_q.h>
#include <deal.II/fe/fe_system.h>
#include <deal.II/fe/fe_values.h>
#include <deal.II/fe/fe_values_extractors.h>
#include <deal.II/fe/mapping_fe.h>

#include <deal.II/grid/grid_in.h>
#include <deal.II/grid/grid_generator.h>

#include <deal.II/lac/solver_cg.h>
#include <deal.II/lac/solver_gmres.h>
#include <deal.II/lac/trilinos_precondition.h>
#include <deal.II/lac/trilinos_sparse_matrix.h>

#include <deal.II/numerics/data_out.h>
#include <deal.II/numerics/matrix_tools.h>
#include <deal.II/numerics/vector_tools.h>

#include <deal.II/grid/grid_tools.h>

#include <fstream>
#include <iostream>
#include <vector>

#include "NDProblem.hpp"

using namespace dealii;

template<unsigned int DIM>
class NDSolver
{
public:
  // Constructor. We provide the final time, time step Delta t and theta method
  // parameter as constructor arguments.
  NDSolver(NDProblem<DIM> &problem_,
                const double deltat_,
                const double T_,
                const unsigned int &r_,
                const std::string &output_directory_ = "./",
                const std::string &output_filename_ = "output")
    :
      problem(problem_)
    , deltat(deltat_)
    , T(T_)
    , mpi_size(Utilities::MPI::n_mpi_processes(MPI_COMM_WORLD))
    , mpi_rank(Utilities::MPI::this_mpi_process(MPI_COMM_WORLD))
    , pcout(std::cout, mpi_rank == 0)
    , r(r_)
    , output_directory(output_directory_)
    , output_filename(output_filename_)
    , mesh(MPI_COMM_WORLD)
  {}

  virtual ~NDSolver() = default;

  // Initialization.
  virtual void setup();

  // Solve the problem.
  virtual void solve();

protected:
  // Assemble the tangent problem.
  virtual void assemble_system() = 0;

  // Solve the linear system associated to the tangent problem.
  virtual void solve_linear_system();

  // Solve the problem for one time step using Newton's method.
  virtual void solve_newton();

  // Output.
  virtual void output(const unsigned int &time_step) const;

  Tensor<2, DIM> evaluate_diffusion_coeff(const types::global_cell_index &global_active_cell_index, const Point<DIM> &p) const;

  void compute_cells_domain();

  // Problem definition.
  const NDProblem<DIM> &problem;
        
  // Current time and time step.
  double time;
  double deltat;

  // Final time.
  double T;

  // MPI parallel. /////////////////////////////////////////////////////////////

  // Number of MPI processes.
  const unsigned int mpi_size;

  // This MPI process.
  const unsigned int mpi_rank;

  // Parallel output stream.
  ConditionalOStream pcout;

  // Polynomial degree.
  const unsigned int r;

  // directory where the output files will be written
  std::string output_directory;

  // output filename
  std::string output_filename;

  // Jacobian matrix.
  TrilinosWrappers::SparseMatrix jacobian_matrix;

  // Mesh.
  parallel::fullydistributed::Triangulation<DIM> mesh;
  Triangulation<DIM> mesh_serial;

  // Finite element space.
  std::unique_ptr<FiniteElement<DIM>> fe;

  // Quadrature formula.
  std::unique_ptr<Quadrature<DIM>> quadrature;

  // DoF handler.
  DoFHandler<DIM> dof_handler;

  // DoFs owned by current process.
  IndexSet locally_owned_dofs;

  // DoFs relevant to the current process (including ghost DoFs).
  IndexSet locally_relevant_dofs;

  // Residual vector.
  TrilinosWrappers::MPI::Vector residual_vector;

  // Increment of the solution between Newton iterations.
  TrilinosWrappers::MPI::Vector delta_owned;

  // System solution (without ghost elements).
  TrilinosWrappers::MPI::Vector solution_owned;

  // System solution (including ghost elements).
  TrilinosWrappers::MPI::Vector solution;

  // System solution at previous time step.
  TrilinosWrappers::MPI::Vector solution_old;

  // Coordinates of the mesh bounding box center
  Point<DIM> box_center;

  // Vector which maps every triangulation cell to a part of the brain denoted by a value:
  // 0 if it is in the white portion or 1 if it is in the gray portion. @TODO: could be boolean but some problems with file storing and loading
  std::vector<int> cells_domain;
};

void printLoadingBar(int current, int total, int barLength = 50) {
    float progress = (float)current / total;
    int pos = barLength * progress;

    std::cout << "[";
    for (int i = 0; i < barLength; ++i) {
        if (i < pos) std::cout << "=";
        else if (i == pos) std::cout << ">";
        else std::cout << " ";
    }
    std::cout << "] " << int(progress * 100.0) << " %\r";
    std::cout.flush();
}

template<typename T>
void saveVectorToFile(std::vector<T>& vec, const std::string& filename) {
    std::ofstream outfile(filename, std::ios::out | std::ios::binary);
    outfile.write(reinterpret_cast<const char*>(vec.data()), vec.size() * sizeof(T));
    outfile.close();
}

// Fix messages print in parallel
template<typename T>
bool loadVectorFromFile(std::vector<T>& vec, const std::string& filename) {
    std::cout<< "Trying to read quadrature points domain file '" << filename << "'" <<  std::endl;
    std::ifstream infile(filename, std::ios::in | std::ios::binary);
    if (!infile) {
        std::cout<< "Failed to open file\n";
        return false;
    }

    infile.seekg(0, std::ios::end);
    std::streamsize size = infile.tellg();
    infile.seekg(0, std::ios::beg);

    vec.resize(size / sizeof(T));
    infile.read(reinterpret_cast<char*>(vec.data()), size);

    // Check if the read operation was successful
    if (infile.fail()) {
        std::cout<< "Read operation failed\n";
        return false;
    }

    infile.close();
    return true;
}

/**
 * Since the brain is divided into two parts, white and gray matter,
 * we compute the position of every cell with respect
 * to the white and gray partion of the brain, and save the resulting
 * boolean vector. This will be used to evaluate the diffusion tensor 
 * on the current cell with repesct to the color type.
 *  
*/
template<unsigned int DIM>
void NDSolver<DIM>::compute_cells_domain(){

  // Number of active cells in the triangulation
  unsigned n_cells = mesh_serial.n_global_active_cells();

  // Vector to store the domain of every cell, 0 for white, 1 for gray
  cells_domain = std::vector<int>(n_cells, 0);

  // @TODO: Assign custom name file based on mesh file name 
  const std::string file_name = problem.get_mesh_file_name() + ".cells_domain"; 


  // Tries to load existing file
  if(loadVectorFromFile(cells_domain, file_name)){
    std::cout << "Cells color domain file found at " + file_name + "\n";
    return;
  }
  
  std::cout << "Computing cells color domain, it could take a while.\n";


  // Retrieve all vertices on the boundary 
  std::map<unsigned int, Point<DIM>> boundary_vertices = GridTools::get_all_vertices_at_boundary(mesh_serial);
  
  // Retrieve all vertices from the triangulation 
  std::vector<Point<DIM>> triangulation_vertices=mesh_serial.get_vertices();
  
  // Create a vector to mark every triangulation vertix if they are on boundary.
  // It is needed to calculate the closest point with GridTools::find_closest_vertex, 
  // but limited on the boundary. 
  std::vector<bool> triangulation_boundary_mask = std::vector<bool>(triangulation_vertices.size(), false);
  for(const auto [key, value] : boundary_vertices){
    triangulation_boundary_mask[key] = true;
  }

  // Scale coefficent describing the ratio between white and gray matter.
  double white_coeff = problem.get_white_gray_ratio();

  // Current checked checked idx.
  unsigned checked_cells = 0;

  // MPI distribution parameters
  int process_cells = n_cells / mpi_size;
  int remainder = n_cells % mpi_size;
  int start = process_cells * mpi_rank;
  int end = start + process_cells;
  if(mpi_rank == mpi_size - 1){
    end += remainder;
  }
  //

  // Iteration over the cells is distributed among the processes
  int i = 0;
  for (const auto& cell : mesh_serial){
    if(i >= start && i < end){
      types::global_cell_index global_cell_index = cell.global_active_cell_index();

      // Choosing randomly one of the vertices of the cell, 
      // but we could be more precise calculating its center. 
      Point<DIM> cell_point = cell.vertex(0);


      // VERY COMPUTING INTENSIVE 
      // Find the closest vertex point, but only on the boundary 
      types::global_vertex_index closest_boundary_id = GridTools::find_closest_vertex(mesh_serial, cell_point, triangulation_boundary_mask);
      Point<DIM> closest_boundary_point = triangulation_vertices[closest_boundary_id];
      // -------------------------

      // If the vertex point is nearest to the center of the mesh box than its closest vertex on the white boundary,
      // it is in the white portion. 
      if(cell_point.distance(box_center) < white_coeff*closest_boundary_point.distance(box_center))
        cells_domain[global_cell_index]=0;
      else
        cells_domain[global_cell_index]=1;

      checked_cells ++;
    }

    if(mpi_rank == 0)
      printLoadingBar(checked_cells, end-start);

    i++;
  }
  MPI_Barrier(MPI_COMM_WORLD);
  
  // Gather the results from all processes
  {
    std::vector<int> counts(mpi_size-1, process_cells);
    counts.push_back(process_cells + remainder);
    std::vector<int> displacements(mpi_size);
    for(int i = 0; i < mpi_size; i++){
      displacements[i] = process_cells * i;
    }
    MPI_Gatherv(cells_domain.data() + start, end-start, MPI_INT, cells_domain.data(), counts.data(), displacements.data(), MPI_INT, 0, MPI_COMM_WORLD);
  }

  // Just a check
  if(mpi_rank == 0){
    int count = 0;
    for(auto& cell : cells_domain){
      count += cell == 0 ? 0 : 1;
    }
    std::cout << "Found " << count << " gray cells\n";
  }

  // Save the vector to file
  if(mpi_rank == 0)
    saveVectorToFile(cells_domain, file_name);

  MPI_Barrier(MPI_COMM_WORLD);
}

template<unsigned int DIM>
Tensor<2, DIM> NDSolver<DIM>::evaluate_diffusion_coeff(const types::global_cell_index &global_cell_index, const Point<DIM> &p) const{
  auto gray_diffusion_tensor = problem.get_gray_diffusion_tensor();
  auto white_diffusion_tensor = problem.get_white_diffusion_tensor();


#if ANYSOTROPIC
  return cells_domain[global_cell_index] == 0 ? 
    white_diffusion_tensor.value(p) :
    gray_diffusion_tensor.value(p);
#else
    return white_diffusion_tensor.value(p);
#endif
 
};

template<unsigned int DIM>
void
NDSolver<DIM>::setup()
{
  // Create the mesh.
  {
    pcout << "Initializing the mesh" << std::endl;


    GridIn<DIM> grid_in;
    grid_in.attach_triangulation(mesh_serial);

    std::ifstream grid_in_file(problem.get_mesh_file_name());
    grid_in.read_msh(grid_in_file);

    GridTools::partition_triangulation(mpi_size, mesh_serial);
    const auto construction_data = TriangulationDescription::Utilities::
      create_description_from_triangulation(mesh_serial, MPI_COMM_WORLD);
    mesh.create_triangulation(construction_data);
   
    // MESH INFORMATIONS
    {

      pcout << "-----------------------------------------------" << std::endl;

      pcout << "  Mesh file informations:" << std::endl<<std::endl;
      pcout << "  Bounding box sides lenght:" << std::endl;

      auto box = GridTools::compute_bounding_box(mesh_serial);

      box_center = box.center();
      
      static const char labels[3] = {'x', 'y', 'z'}; 
      for(unsigned i=0; i<DIM; i++){
        pcout << "  " << labels[i] << ": " << box.side_length(i) << std::endl;
      }

      pcout << "  Center:  " << box_center << std::endl ;
      pcout << "  Box volume:  " << box.volume()<< std::endl;


      pcout << "  Number of elements = " << mesh.n_global_active_cells()
            << std::endl;
      
    }

    pcout << "-----------------------------------------------" << std::endl;
  }


  // FINITE ELEMENTS SPACE INITIALIZATION 
  {
    pcout << "Initializing the finite element space" << std::endl;

    if(DIM == 1)
      // Finite elements in one dimensions are obtained with the FE_Q class. 
      fe = std::make_unique<FE_Q<DIM>>(r);
    else
      // Triangular finite elements in higher dimensions are obtained w/
      // FE_SimplexP, while FE_Q would provide hexahedral elements. 
      fe = std::make_unique<FE_SimplexP<DIM>>(r);



    pcout << "  Degree                     = " << fe->degree << std::endl;
    pcout << "  DoFs per cell              = " << fe->dofs_per_cell
          << std::endl;

    quadrature = std::make_unique<QGaussSimplex<DIM>>(r + 1);

    pcout << "  Quadrature points per cell = " << quadrature->size()
          << std::endl;
  }

  pcout << "-----------------------------------------------" << std::endl;

  // DOF HANDLER INITIALIZATION 
  {
    pcout << "Initializing the DoF handler" << std::endl;

    dof_handler.reinit(mesh);
    dof_handler.distribute_dofs(*fe);

    locally_owned_dofs = dof_handler.locally_owned_dofs();
    DoFTools::extract_locally_relevant_dofs(dof_handler, locally_relevant_dofs);

    pcout << "  Number of DoFs = " << dof_handler.n_dofs() << std::endl;
  }

  pcout << "-----------------------------------------------" << std::endl;

  // LINEAR SYSTEM INITIALIZATION 
  {
    pcout << "Initializing the linear system" << std::endl;

    pcout << "  Initializing the sparsity pattern" << std::endl;

    TrilinosWrappers::SparsityPattern sparsity(locally_owned_dofs,
                                               MPI_COMM_WORLD);
    DoFTools::make_sparsity_pattern(dof_handler, sparsity);
    sparsity.compress();

    pcout << "  Initializing the matrices" << std::endl;
    jacobian_matrix.reinit(sparsity);

    pcout << "  Initializing the system right-hand side" << std::endl;
    residual_vector.reinit(locally_owned_dofs, MPI_COMM_WORLD);
    pcout << "  Initializing the solution vector" << std::endl;
    solution_owned.reinit(locally_owned_dofs, MPI_COMM_WORLD);
    delta_owned.reinit(locally_owned_dofs, MPI_COMM_WORLD);

    solution.reinit(locally_owned_dofs, locally_relevant_dofs, MPI_COMM_WORLD);
    solution_old = solution;
  }


  // ANYSOTROPIC EVALUATION
#if ANYSOTROPIC
  {
    pcout << std::endl << "Evaluating cells domain." << std::endl;
    compute_cells_domain();
  }
#endif
}

template<unsigned int DIM>
void
<<<<<<< HEAD
=======
NDSolver<DIM>::assemble_system()
{


  const unsigned int dofs_per_cell = fe->dofs_per_cell;
  const unsigned int n_q           = quadrature->size();

  FEValues<DIM> fe_values(*fe,
                          *quadrature,
                          update_values | update_gradients |
                            update_quadrature_points | update_JxW_values);

  FullMatrix<double> cell_matrix(dofs_per_cell, dofs_per_cell);
  Vector<double>     cell_residual(dofs_per_cell);

  std::vector<types::global_dof_index> dof_indices(dofs_per_cell);

  jacobian_matrix = 0.0;
  residual_vector = 0.0;

  // Value and gradient of the solution on current cell.
  std::vector<double>         solution_loc(n_q);
  std::vector<Tensor<1, DIM>> solution_gradient_loc(n_q);

  // Value of the solution at previous timestep (un) on current cell.
  std::vector<double> solution_old_loc(n_q);

  // get the parameters of the problem once for all
  const double alpha = problem.get_alpha();
  const double deltat = problem.get_deltat();
  //const auto diffusion_tensor = problem.get_diffusion_tensor();

  int quadrature_point_id=0; 
  for (const auto &cell : dof_handler.active_cell_iterators())
    {
      if (!cell->is_locally_owned())
        continue;

      fe_values.reinit(cell);

      cell_matrix   = 0.0;
      cell_residual = 0.0;

      fe_values.get_function_values(solution, solution_loc);
      fe_values.get_function_gradients(solution, solution_gradient_loc);
      fe_values.get_function_values(solution_old, solution_old_loc);

      for (unsigned int q = 0; q < n_q; ++q)
        {

          // Evaluate the Diffusion term on the current quadrature point.
          // Pass also the global quadrature point index to check in which part of the brain it is located. 
          const Tensor<2, DIM> diffusion_coefficent_loc = evaluate_diffusion_coeff(cell->global_active_cell_index(), fe_values.quadrature_point(q));

          for (unsigned int i = 0; i < dofs_per_cell; ++i)
            {
              for (unsigned int j = 0; j < dofs_per_cell; ++j)
                {
                  // Mass matrix. 
                  // phi_i * phi_j/deltat * dx
                  cell_matrix(i, j) += fe_values.shape_value(i, q) *
                                       fe_values.shape_value(j, q) / deltat *
                                       fe_values.JxW(q);

                  // Non-linear stiffness matrix, first term.
                  // D*grad(phi_i) * grad(phi_j) * dx
                  cell_matrix(i, j) += (diffusion_coefficent_loc 
                                   * fe_values.shape_grad(j, q)) *
                    fe_values.shape_grad(i, q) * fe_values.JxW(q);

                  // Non-linear stiffness matrix, second term.
                  // alpha * (1-2*c) * phi_i * phi_j * dx
                  cell_matrix(i, j) -=
                    alpha * (1-2.0*solution_loc[q]) * fe_values.shape_value(j, q) *
                    fe_values.shape_value(i, q) * fe_values.JxW(q);
                    
                }

              // Assemble the residual vector (with changed sign).

              // Time derivative term.
              // phi_i * (c - c_old)/deltat * dx
              cell_residual(i) -= (solution_loc[q] - solution_old_loc[q]) /
                                  deltat * fe_values.shape_value(i, q) *
                                  fe_values.JxW(q);

              // Diffusion term.
              // D*grad(c) * grad(phi_i) * dx
              cell_residual(i) -= (diffusion_coefficent_loc *
                  solution_gradient_loc[q]) * fe_values.shape_grad(i, q) * fe_values.JxW(q);

              // Reaction term. (Non-linear)
              // alpha * c * (1-c) * phi_i * dx
              cell_residual(i) +=
                alpha * solution_loc[q] * (1-solution_loc[q]) * fe_values.shape_value(i, q) *
                fe_values.JxW(q);

            }

            quadrature_point_id ++;
        }

      cell->get_dof_indices(dof_indices);

      jacobian_matrix.add(dof_indices, cell_matrix);
      residual_vector.add(dof_indices, cell_residual);

    }

  jacobian_matrix.compress(VectorOperation::add);
  residual_vector.compress(VectorOperation::add);
}


template<unsigned int DIM>
void
>>>>>>> 5314a0dc
NDSolver<DIM>::solve_linear_system()
{
  SolverControl solver_control(20000, 1e-12 * residual_vector.l2_norm());

  //SolverCG<TrilinosWrappers::MPI::Vector> solver(solver_control);
  SolverGMRES<TrilinosWrappers::MPI::Vector> solver(solver_control);;

    TrilinosWrappers::PreconditionSSOR      preconditioner;
    //TrilinosWrappers::PreconditionAMG preconditioner;
  preconditioner.initialize(
    jacobian_matrix, TrilinosWrappers::PreconditionSSOR::AdditionalData(1.0));

  solver.solve(jacobian_matrix, delta_owned, residual_vector, preconditioner);
  pcout << "  " << solver_control.last_step() << " CG iterations" << std::endl;
}


template<unsigned int DIM>
void
NDSolver<DIM>::solve_newton()
{
  const unsigned int n_max_iters        = 1000;
  const double       residual_tolerance = 1e-9;

  unsigned int n_iter        = 0;
  double       residual_norm = residual_tolerance + 1;

  while (n_iter < n_max_iters && residual_norm > residual_tolerance)
    {
      assemble_system();
      residual_norm = residual_vector.l2_norm();

      pcout << "  Newton iteration " << n_iter << "/" << n_max_iters
            << " - ||r|| = " << std::scientific << std::setprecision(6)
            << residual_norm << std::flush;

      // We actually solve the system only if the residual is larger than the
      // tolerance.
      if (residual_norm > residual_tolerance)
        {
          solve_linear_system();

          solution_owned += delta_owned;
          solution = solution_owned;
        }
      else
        {
          pcout << " < tolerance" << std::endl;
        }

      ++n_iter;
    }
}


template<unsigned int DIM>
void
NDSolver<DIM>::output(const unsigned int &time_step) const
{
  DataOut<DIM> data_out;
  data_out.add_data_vector(dof_handler, solution, "u");

  pcout << std::endl << "  Numerical range of solution u: \n" << std::endl;

  pcout << "  Min: " << solution.min() << std::endl;
  pcout << "  Max: " << solution.max() << std::endl;

  //pcout << "..............................................." << std::endl;
  pcout << std::endl << "<+><+><+><+><+><+><+><+><+><+><+><+><+><+><+><+><+><+><+><+>" << std::endl;

   
  std::vector<unsigned int> partition_int(mesh.n_active_cells());
  GridTools::get_subdomain_association(mesh, partition_int);
  const Vector<double> partitioning(partition_int.begin(), partition_int.end());
  data_out.add_data_vector(partitioning, "partitioning");

  data_out.build_patches();

  data_out.write_vtu_with_pvtu_record(
    output_directory, output_filename, time_step, MPI_COMM_WORLD, 3);
}


template<unsigned int DIM>
void
NDSolver<DIM>::solve()
{
  pcout << "===============================================" << std::endl;

  time = 0.0;

  // Apply the initial condition.
  {
    pcout << "Applying the initial condition" << std::endl;

    VectorTools::interpolate(dof_handler, problem.get_initial_concentration(),
                             solution_owned);
    solution = solution_owned;

    // Output the initial solution.
    output(0);
    //pcout << "-----------------------------------------------" << std::endl;
  }

  unsigned int time_step = 0;

  while (time < T - 0.5 * deltat)
    {
      time += deltat;
      ++time_step;

      // Store the old solution, so that it is available for assembly.
      solution_old = solution;

      pcout << "n = " << std::setw(3) << time_step << ", t = " << std::setw(5)
            << std::fixed << time << std::endl;

      // At every time step, we invoke Newton's method to solve the non-linear
      // problem.
      solve_newton();

      output(time_step);

      pcout << std::endl;
    }
}


#endif<|MERGE_RESOLUTION|>--- conflicted
+++ resolved
@@ -86,7 +86,7 @@
   virtual void solve_newton();
 
   // Output.
-  virtual void output(const unsigned int &time_step) const;
+  void output(const unsigned int &time_step) const;
 
   Tensor<2, DIM> evaluate_diffusion_coeff(const types::global_cell_index &global_active_cell_index, const Point<DIM> &p) const;
 
@@ -479,8 +479,6 @@
 
 template<unsigned int DIM>
 void
-<<<<<<< HEAD
-=======
 NDSolver<DIM>::assemble_system()
 {
 
@@ -597,7 +595,6 @@
 
 template<unsigned int DIM>
 void
->>>>>>> 5314a0dc
 NDSolver<DIM>::solve_linear_system()
 {
   SolverControl solver_control(20000, 1e-12 * residual_vector.l2_norm());
