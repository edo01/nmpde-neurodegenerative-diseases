--- conflicted
+++ resolved
@@ -2,14 +2,9 @@
 #include <iostream>
 #include <cstring>
 #include <cstdlib>
-<<<<<<< HEAD
 #include "ThetaSolver.hpp"
 #include "BESolver.hpp"
 #include "FESolver.hpp"
-=======
-
-#include "NDSolver.hpp"
->>>>>>> 5314a0dc
 #include "InitialConditions.hpp"
 #include "FiberFields.hpp"
 
@@ -88,13 +83,8 @@
       {
         ExponentialInitialCondition<1> initial_condition;
         RadialFiberField<1> fiber_field;
-<<<<<<< HEAD
         NDProblem<1> problem(mesh, alpha, d_ext, d_axn, initial_condition, fiber_field);
         BESolver<1> solver(problem, deltat, T, degree, output_dir, output_filename);
-=======
-        NDProblem<1> problem(mesh, deltat, T, alpha, d_ext, d_axn, initial_condition, fiber_field, 0.8);
-        NDSolver<1> solver(problem, degree, output_dir, output_filename);
->>>>>>> 5314a0dc
         problem.export_problem(std::string(output_dir) + output_filename + ".problem");
         solver.setup();
         solver.solve();
@@ -104,16 +94,11 @@
       {
         ExponentialInitialCondition<2> initial_condition(square_origin, 0.01, 0.4, 1);
         RadialFiberField<2> fiber_field;
-<<<<<<< HEAD
         NDProblem<2> problem(mesh, alpha, d_ext, d_axn, initial_condition, fiber_field);
         const double min_step = 1e-9;
         const double TOL = 1e-3;
         FESolver<2> solver(problem, deltat, T, degree, true, TOL, 0.5, min_step,  output_dir, output_filename);
         //BESolver<2> solver(problem, deltat, T, degree,  output_dir, output_filename);
-=======
-        NDProblem<2> problem(mesh, deltat, T, alpha, d_ext, d_axn, initial_condition, fiber_field, 0.5);
-        NDSolver<2> solver(problem, degree, output_dir, output_filename);
->>>>>>> 5314a0dc
         problem.export_problem(std::string(output_dir) + output_filename + ".problem");
         solver.setup();
         solver.solve();
@@ -123,15 +108,9 @@
       {
         ExponentialInitialCondition<3> initial_condition(cube_origin, 1, 0.95, 10);
         //QuadraticInitialCondition<3> initial_condition(brain_origin, 0.95, 10);
-<<<<<<< HEAD
         RadialFiberField<3> fiber_field(brain_origin);
         NDProblem<3> problem(mesh, alpha, d_ext, d_axn, initial_condition, fiber_field);
         BESolver<3> solver(problem, deltat, T, degree, output_dir, output_filename);
-=======
-        RadialFiberField<3> fiber_field(cube_origin);
-        NDProblem<3> problem(mesh, deltat, T, alpha, d_ext, d_axn, initial_condition, fiber_field, 0.5);
-        NDSolver<3> solver(problem, degree, output_dir, output_filename);
->>>>>>> 5314a0dc
         problem.export_problem(std::string(output_dir) + output_filename + ".problem");
         solver.setup();
         solver.solve();
